dnl
dnl SC_MPI_CONFIG(PREFIX, , )
dnl
dnl If the second argument is nonempty, also includes configuration for F77 and FC.
dnl If the third argument is nonempty, also includes configuration for CXX.
dnl
dnl Checks the configure options
dnl --enable-mpi      If enabled and CC is not set, do export CC=mpicc.
dnl                   This may be "too late" if AC_PROG_CC was called earlier.
dnl                   In that case you need to set CC=mpicc (or other compiler)
dnl                   on the configure command line.
dnl                   Likewise for F77, FC and CXX if enabled in SC_MPI_CONFIG.
dnl --disable-mpiio   Only effective if --enable-mpi is given.  In this case,
dnl                   do not use MPI I/O in sc and skip the compile-and-link test.
dnl --disable-mpithread Only effective if --enable-mpi is given.  In this case,
dnl                   do not use MPI_Init_thread () and skip compile-and-link test.
dnl
dnl If MPI is enabled, set AC_DEFINE and AC_CONDITIONAL for PREFIX_ENABLE_MPI.
dnl If MPI I/O is not disabled, set these for PREFIX_ENABLE_MPIIO.
dnl If MPI_Init_thread is not disabled, set these for PREFIX_ENABLE_MPITHREAD.
dnl
dnl SC_MPI_ENGAGE(PREFIX)
dnl
dnl Relies on SC_MPI_CONFIG to be called before.
dnl Calls AC_PROG_CC and other macros related to the C compiler.
dnl Calls AC_PROG_F77 and others if F77 is enabled in SC_MPI_CONFIG.
dnl Calls AC_PROG_FC and others if FC is enabled in SC_MPI_CONFIG.
dnl Calls AC_PROG_CXX and others if CXX is enabled in SC_MPI_CONFIG.
dnl
dnl If MPI is enabled, a compile-and-link test is performed.  It aborts
dnl configuration on failure.
dnl If MPI is enabled and I/O is not disabled, a compile-and-link test
dnl for MPI I/O is performed.  It aborts configuration on failure.
dnl If MPI is enabled and MPITHREAD is not disabled, a compile-and-link test
dnl for MPI_Init_thread is performed.  It aborts configuration on failure.
dnl
dnl These macros are separate because of the AC_REQUIRE logic inside autoconf.

AC_DEFUN([SC_MPI_CONFIG],
[
HAVE_PKG_MPI=no
HAVE_PKG_MPIIO=no
HAVE_PKG_MPITHREAD=no
m4_ifval([$2], [m4_define([SC_CHECK_MPI_F77], [yes])])
m4_ifval([$2], [m4_define([SC_CHECK_MPI_FC], [yes])])
m4_ifval([$3], [m4_define([SC_CHECK_MPI_CXX], [yes])])

dnl The shell variable SC_ENABLE_MPI is set if --enable-mpi is given.
dnl Therefore all further checking uses the HAVE_PKG_MPI shell variable
dnl and neither AC_DEFINE nor AM_CONDITIONAL are invoked at this point.
AC_ARG_ENABLE([mpi],
<<<<<<< HEAD
[AS_HELP_STRING([--enable-mpi], [enable MPI])],, [enableval="no"])
if test -n "$SC_ENABLE_MPI" ; then
  echo "Option override SC_ENABLE_MPI=$SC_ENABLE_MPI"
  enableval="$SC_ENABLE_MPI"
fi
if test "$enableval" = yes ; then
=======
              [AS_HELP_STRING([--enable-mpi],
               [enable MPI (force serial code otherwise)])],,
              [enableval=no])
if test "x$enableval" = xyes ; then
>>>>>>> d5778ebe
  HAVE_PKG_MPI=yes
elif test "x$enableval" != xno ; then
  AC_MSG_ERROR([Please use --enable-mpi without an argument])
fi
<<<<<<< HEAD
=======
AC_MSG_CHECKING([whether we are using MPI])
AC_MSG_RESULT([$HAVE_PKG_MPI])
>>>>>>> d5778ebe

dnl The shell variable SC_ENABLE_MPIIO is set if --disable-mpiio is not given.
dnl If not disabled, MPI I/O will be verified by a compile/link test below.
AC_ARG_ENABLE([mpiio],
              [AS_HELP_STRING([--disable-mpiio],
               [do not use MPI I/O (even if MPI is enabled)])],,
              [enableval=yes])
if test "x$enableval" = xyes ; then
  if test "x$HAVE_PKG_MPI" = xyes ; then
    HAVE_PKG_MPIIO=yes
  fi
elif test "x$enableval" != xno ; then
  AC_MSG_ERROR([Please don't use --enable-mpiio; it's the default now])
fi
AC_MSG_CHECKING([whether we are using MPI I/O])
AC_MSG_RESULT([$HAVE_PKG_MPIIO])

dnl The variable SC_ENABLE_MPITHREAD is set if --disable-mpithread not given.
dnl If not disabled, MPI_Init_thread will be verified by a compile/link test.
AC_ARG_ENABLE([mpithread],
              [AS_HELP_STRING([--disable-mpithread],
               [do not use MPI_Init_thread (even if MPI is enabled)])],,
              [enableval=yes])
if test "x$enableval" = xyes ; then
  if test "x$HAVE_PKG_MPI" = xyes ; then
    HAVE_PKG_MPITHREAD=yes
  fi
elif test "x$enableval" != xno ; then
  AC_MSG_ERROR([Please don't use --enable-mpithread; it's the default now])
fi
AC_MSG_CHECKING([whether we are using MPI_Init_thread])
AC_MSG_RESULT([$HAVE_PKG_MPITHREAD])

dnl Establish the MPI test environment
$1_MPIRUN=
$1_MPI_TEST_FLAGS=
if test "x$HAVE_PKG_MPI" = xyes ; then
AC_CHECK_PROGS([$1_MPIRUN], [mpiexec mpirun])
if test "x$$1_MPIRUN" = xmpiexec ; then
  # $1_MPIRUN=mpiexec
  $1_MPI_TEST_FLAGS="-n 2"
elif test "x$$1_MPIRUN" = xmpirun ; then
  # $1_MPIRUN=mpirun
  $1_MPI_TEST_FLAGS="-np 2"
else
  $1_MPIRUN=
fi
AC_SUBST([$1_MPIRUN])
AC_SUBST([$1_MPI_TEST_FLAGS])
fi
AM_CONDITIONAL([$1_MPIRUN], [test "x$$1_MPIRUN" != x])

dnl Set compilers if not already set and set define and conditionals
if test "x$HAVE_PKG_MPI" = xyes ; then
m4_ifset([SC_CHECK_MPI_F77], [
  if test "x$F77" = x ; then
    export F77=mpif77
  fi
  AC_MSG_NOTICE([                            F77 set to $F77])
])
m4_ifset([SC_CHECK_MPI_FC], [
  if test "x$FC" = x ; then
    export FC=mpif90
  fi
  AC_MSG_NOTICE([                             FC set to $FC])
])
  if test "x$CC" = x ; then
    export CC=mpicc
  fi
  AC_MSG_NOTICE([                             CC set to $CC])
m4_ifset([SC_CHECK_MPI_CXX], [
  if test "x$CXX" = x ; then
    export CXX=mpicxx
  fi
  AC_MSG_NOTICE([                            CXX set to $CXX])
])
  AC_DEFINE([MPI], 1, [DEPRECATED (use $1_ENABLE_MPI instead)])
  AC_DEFINE([ENABLE_MPI], 1, [Define to 1 if we are using MPI])
  if test "x$HAVE_PKG_MPIIO" = xyes ; then
    AC_DEFINE([MPIIO], 1, [DEPRECATED (use $1_ENABLE_MPIIO instead)])
    AC_DEFINE([ENABLE_MPIIO], 1, [Define to 1 if we are using MPI I/O])
  fi
  if test "x$HAVE_PKG_MPITHREAD" = xyes ; then
    AC_DEFINE([ENABLE_MPITHREAD], 1, [Define to 1 if we are using MPI_Init_thread])
  fi
else
m4_ifset([SC_CHECK_MPI_F77], [
  if test "x$F77" = x ; then
    AC_CHECK_PROGS([$1_F77_COMPILER], [gfortran g77 f77 ifort])
    if test "x$$1_F77_COMPILER" != x ; then
      F77="$$1_F77_COMPILER"
    fi
  fi
], [:])
m4_ifset([SC_CHECK_MPI_FC], [
  if test "x$FC" = x ; then
    AC_CHECK_PROGS([$1_FC_COMPILER], [gfortran ifort])
    if test "x$$1_FC_COMPILER" != x ; then
      FC="$$1_FC_COMPILER"
    fi
  fi
], [:])
fi
AM_CONDITIONAL([$1_ENABLE_MPI], [test "x$HAVE_PKG_MPI" = xyes])
AM_CONDITIONAL([$1_ENABLE_MPIIO], [test "x$HAVE_PKG_MPIIO" = xyes])
AM_CONDITIONAL([$1_ENABLE_MPITHREAD], [test "x$HAVE_PKG_MPITHREAD" = xyes])
])

dnl SC_MPI_F77_COMPILE_AND_LINK([action-if-successful], [action-if-failed])
dnl Compile and link an MPI F77 test program
dnl
dnl DEACTIVATED since it triggers a bug in autoconf:
dnl AC_LANG_PROGRAM(Fortran 77): ignoring PROLOGUE: [
dnl
dnl AC_DEFUN([SC_MPI_F77_COMPILE_AND_LINK],
dnl [
dnl AC_MSG_CHECKING([compile/link for MPI F77 program])
dnl AC_LINK_IFELSE([AC_LANG_PROGRAM(
dnl [[
dnl       include "mpif.h"
dnl ]], [[
dnl       call MPI_INIT (ierror)
dnl       call MPI_COMM_SIZE (MPI_COMM_WORLD, isize, ierror)
dnl       call MPI_COMM_RANK (MPI_COMM_WORLD, irank, ierror)
dnl       print*, isize, irank, ': Hello world'
dnl       call MPI_FINALIZE (ierror)
dnl ]])],
dnl [AC_MSG_RESULT([successful])
dnl  $1],
dnl [AC_MSG_RESULT([failed])
dnl  $2])
dnl ])

dnl SC_MPI_FC_COMPILE_AND_LINK([action-if-successful], [action-if-failed])
dnl Compile and link an MPI FC test program
dnl
dnl DEACTIVATED since it triggers a bug in autoconf:
dnl AC_LANG_PROGRAM(Fortran): ignoring PROLOGUE: [
dnl
dnl AC_DEFUN([SC_MPI_FC_COMPILE_AND_LINK],
dnl [
dnl AC_MSG_CHECKING([compile/link for MPI FC program])
dnl AC_LINK_IFELSE([AC_LANG_PROGRAM(
dnl [[
dnl       include "mpif90.h"
dnl ]], [[
dnl       call MPI_INIT (ierror)
dnl       call MPI_COMM_SIZE (MPI_COMM_WORLD, isize, ierror)
dnl       call MPI_COMM_RANK (MPI_COMM_WORLD, irank, ierror)
dnl       print*, isize, irank, ': Hello world'
dnl       call MPI_FINALIZE (ierror)
dnl ]])],
dnl [AC_MSG_RESULT([successful])
dnl  $1],
dnl [AC_MSG_RESULT([failed])
dnl  $2])
dnl ])

dnl SC_MPI_C_COMPILE_AND_LINK([action-if-successful], [action-if-failed])
dnl Compile and link an MPI C test program
dnl
AC_DEFUN([SC_MPI_C_COMPILE_AND_LINK],
[
AC_MSG_CHECKING([compile/link for MPI C program])
AC_LINK_IFELSE([AC_LANG_PROGRAM(
[[
#undef MPI
#include <mpi.h>
]], [[
MPI_Init ((int *) 0, (char ***) 0);
MPI_Finalize ();
]])],
[AC_MSG_RESULT([successful])
 $1],
[AC_MSG_RESULT([failed])
 $2])
])

dnl SC_MPI_CXX_COMPILE_AND_LINK([action-if-successful], [action-if-failed])
dnl Compile and link an MPI CXX test program
dnl
AC_DEFUN([SC_MPI_CXX_COMPILE_AND_LINK],
[
AC_MSG_CHECKING([compile/link for MPI CXX program])
AC_LINK_IFELSE([AC_LANG_PROGRAM(
[[
#undef MPI
#include <mpi.h>
#include <iostream>
]], [[
std::cout << "Hello C++ MPI" << std::endl;
MPI_Init ((int *) 0, (char ***) 0);
MPI_Finalize ();
]])],
[AC_MSG_RESULT([successful])
 $1],
[AC_MSG_RESULT([failed])
 $2])
])

dnl SC_MPIIO_C_COMPILE_AND_LINK([action-if-successful], [action-if-failed])
dnl Compile and link an MPI I/O test program
dnl
AC_DEFUN([SC_MPIIO_C_COMPILE_AND_LINK],
[
AC_MSG_CHECKING([compile/link for MPI I/O C program])
AC_LINK_IFELSE([AC_LANG_PROGRAM(
[[
#undef MPI
#include <mpi.h>
]], [[
MPI_File fh;
MPI_Init ((int *) 0, (char ***) 0);
MPI_File_open (MPI_COMM_WORLD, "filename",
               MPI_MODE_WRONLY | MPI_MODE_APPEND,
               MPI_INFO_NULL, &fh);
MPI_File_close (&fh);
MPI_Finalize ();
]])],
[AC_MSG_RESULT([successful])
 $1],
[AC_MSG_RESULT([failed])
 $2])
])

dnl SC_MPITHREAD_C_COMPILE_AND_LINK([action-if-successful], [action-if-failed])
dnl Compile and link an MPI_Init_thread test program
dnl
AC_DEFUN([SC_MPITHREAD_C_COMPILE_AND_LINK],
[
AC_MSG_CHECKING([compile/link for MPI_Init_thread C program])
AC_LINK_IFELSE([AC_LANG_PROGRAM(
[[
#undef MPI
#include <mpi.h>
]], [[
int mpiret;
int mpithr;
mpiret = MPI_Init_thread ((int *) 0, (char ***) 0,
                          MPI_THREAD_MULTIPLE, &mpithr);
mpiret = MPI_Finalize ();
]])],
[AC_MSG_RESULT([successful])
 $1],
[AC_MSG_RESULT([failed])
 $2])
])

dnl SC_MPI_INCLUDES
dnl Call the compiler with various --show* options
dnl to figure out the MPI_INCLUDES and MPI_INCLUDE_PATH varables
dnl
AC_DEFUN([SC_MPI_INCLUDES],
[
MPI_INCLUDES=
MPI_INCLUDE_PATH=
if test "x$HAVE_PKG_MPI" = xyes ; then
  AC_MSG_NOTICE([Trying to determine MPI_INCLUDES])
  for SHOW in -showme:compile -showme:incdirs -showme -show ; do
    if test "x$MPI_INCLUDES" = x ; then
      AC_MSG_CHECKING([$SHOW])
      if MPI_CC_RESULT=`$CC $SHOW 2> /dev/null` ; then
        AC_MSG_RESULT([Successful])
        for CCARG in $MPI_CC_RESULT ; do
          MPI_INCLUDES="$MPI_INCLUDES `echo $CCARG | grep '^-I'`"
        done
      else
        AC_MSG_RESULT([Failed])
      fi
    fi
  done
  if test "x$MPI_INCLUDES" != x; then
    MPI_INCLUDES=`echo $MPI_INCLUDES | sed -e 's/^ *//' -e 's/  */ /g'`
    AC_MSG_NOTICE([   Found MPI_INCLUDES $MPI_INCLUDES])
  fi
  if test "x$MPI_INCLUDES" != x ; then
    MPI_INCLUDE_PATH=`echo $MPI_INCLUDES | sed -e 's/^-I//'`
    MPI_INCLUDE_PATH=`echo $MPI_INCLUDE_PATH | sed -e 's/-I/:/g'`
    AC_MSG_NOTICE([   Found MPI_INCLUDE_PATH $MPI_INCLUDE_PATH])
  fi
fi
AC_SUBST([MPI_INCLUDES])
AC_SUBST([MPI_INCLUDE_PATH])
])

AC_DEFUN([SC_MPI_ENGAGE],
[
dnl determine compilers
m4_ifset([SC_CHECK_MPI_F77], [
AC_REQUIRE([AC_PROG_F77])
AC_PROG_F77_C_O
AC_REQUIRE([AC_F77_LIBRARY_LDFLAGS])
AC_F77_WRAPPERS
])
m4_ifset([SC_CHECK_MPI_FC], [
AC_REQUIRE([AC_PROG_FC])
AC_PROG_FC_C_O
AC_REQUIRE([AC_FC_LIBRARY_LDFLAGS])
AC_FC_WRAPPERS
])
AC_REQUIRE([AC_PROG_CC])
AC_PROG_CC_C_O
AM_PROG_CC_C_O
m4_ifset([SC_CHECK_MPI_CXX], [
AC_REQUIRE([AC_PROG_CXX])
AC_PROG_CXX_C_O
])

dnl compile and link tests must be done after the AC_PROC_CC lines
if test "x$HAVE_PKG_MPI" = xyes ; then
dnl  m4_ifset([SC_CHECK_MPI_F77], [
dnl    AC_LANG_PUSH([Fortran 77])
dnl    SC_MPI_F77_COMPILE_AND_LINK(, [AC_MSG_ERROR([MPI F77 test failed])])
dnl    AC_LANG_POP([Fortran 77])
dnl  ])
dnl  m4_ifset([SC_CHECK_MPI_FC], [
dnl    AC_LANG_PUSH([Fortran])
dnl    SC_MPI_FC_COMPILE_AND_LINK(, [AC_MSG_ERROR([MPI FC test failed])])
dnl    AC_LANG_POP([Fortran])
dnl  ])
  SC_MPI_C_COMPILE_AND_LINK(, [AC_MSG_ERROR([MPI C test failed])])
  m4_ifset([SC_CHECK_MPI_CXX], [
    AC_LANG_PUSH([C++])
    SC_MPI_CXX_COMPILE_AND_LINK(, [AC_MSG_ERROR([MPI CXX test failed])])
    AC_LANG_POP([C++])
  ])
  if test "x$HAVE_PKG_MPIIO" = xyes ; then
    SC_MPIIO_C_COMPILE_AND_LINK(,
      [AC_MSG_ERROR([MPI I/O not found; you may try --disable-mpiio])])
  fi
  if test "x$HAVE_PKG_MPITHREAD" = xyes ; then
    SC_MPITHREAD_C_COMPILE_AND_LINK(,
      [AC_MSG_ERROR([MPI_Init_thread not found; you may try --disable-mpithread])])
  fi
fi

dnl figure out the MPI include directories
SC_MPI_INCLUDES
])<|MERGE_RESOLUTION|>--- conflicted
+++ resolved
@@ -49,28 +49,16 @@
 dnl Therefore all further checking uses the HAVE_PKG_MPI shell variable
 dnl and neither AC_DEFINE nor AM_CONDITIONAL are invoked at this point.
 AC_ARG_ENABLE([mpi],
-<<<<<<< HEAD
-[AS_HELP_STRING([--enable-mpi], [enable MPI])],, [enableval="no"])
-if test -n "$SC_ENABLE_MPI" ; then
-  echo "Option override SC_ENABLE_MPI=$SC_ENABLE_MPI"
-  enableval="$SC_ENABLE_MPI"
-fi
-if test "$enableval" = yes ; then
-=======
               [AS_HELP_STRING([--enable-mpi],
                [enable MPI (force serial code otherwise)])],,
               [enableval=no])
 if test "x$enableval" = xyes ; then
->>>>>>> d5778ebe
   HAVE_PKG_MPI=yes
 elif test "x$enableval" != xno ; then
   AC_MSG_ERROR([Please use --enable-mpi without an argument])
 fi
-<<<<<<< HEAD
-=======
 AC_MSG_CHECKING([whether we are using MPI])
 AC_MSG_RESULT([$HAVE_PKG_MPI])
->>>>>>> d5778ebe
 
 dnl The shell variable SC_ENABLE_MPIIO is set if --disable-mpiio is not given.
 dnl If not disabled, MPI I/O will be verified by a compile/link test below.
