--- conflicted
+++ resolved
@@ -14,8 +14,4 @@
 
 Cflags: -I@includedir@
 Libs: -L@libdir@ -lsc
-<<<<<<< HEAD
-Libs.private: @LIBS@
-=======
-Libs.private: @LDFLAGS@ @LIBS@
->>>>>>> 06cd0031
+Libs.private: @LDFLAGS@ @LIBS@