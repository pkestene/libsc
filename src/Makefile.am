--- conflicted
+++ resolved
@@ -16,15 +16,10 @@
         src/sc_keyvalue.h src/sc_refcount.h src/sc_shmem.h \
         src/sc_allgather.h src/sc_reduce.h src/sc_notify.h \
         src/sc_uint128.h src/sc_v4l2.h \
-<<<<<<< HEAD
         src/sc_puff.h src/sc_scda.h
-libsc_internal_headers =
-=======
-        src/sc_puff.h
 libsc_internal_headers = \
         src/sc_builtin/getopt.h src/sc_builtin/getopt_int.h \
         src/sc_builtin/sc_getopt.h
->>>>>>> 12b2f991
 libsc_compiled_sources = \
         src/sc.c src/sc_mpi.c src/sc_containers.c src/sc_avl.c \
         src/sc_string.c src/sc_unique_counter.c \
@@ -36,15 +31,8 @@
         src/sc_keyvalue.c src/sc_refcount.c src/sc_shmem.c \
         src/sc_allgather.c src/sc_reduce.c src/sc_notify.c \
         src/sc_uint128.c src/sc_v4l2.c \
-<<<<<<< HEAD
         src/sc_puff.c src/sc_scda.c
-libsc_original_headers = \
-        src/sc_builtin/getopt.h src/sc_builtin/getopt_int.h \
-        src/sc_builtin/puff.h
-=======
-        src/sc_puff.c
 libsc_original_headers =
->>>>>>> 12b2f991
 
 # this variable is used for headers that are not publicly installed
 LIBSC_CPPFLAGS =
