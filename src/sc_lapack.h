--- conflicted
+++ resolved
@@ -48,12 +48,15 @@
 # endif
 #endif /* SC_F77_FUNC */
 
-<<<<<<< HEAD
 #define SC_LAPACK_DGELS   SC_F77_FUNC(dgels,DGELS)
 #define SC_LAPACK_DGESV   SC_F77_FUNC(dgesv,DGESV)
 #define SC_LAPACK_DGETRF  SC_F77_FUNC(dgetrf,DGETRF)
 #define SC_LAPACK_DGETRS  SC_F77_FUNC(dgetrs,DGETRS)
-#define SC_LAPACK_DSTEV   SC_F77_FUNC(dstev,DSTEV)
+#if defined(__bgq__) // && define(__HAVE_ESSL)
+# define SC_LAPACK_DSTEV   SC_F77_FUNC_NOESSL(dstev,DSTEV)
+#else
+# define SC_LAPACK_DSTEV   SC_F77_FUNC(dstev,DSTEV)
+#endif
 #define SC_LAPACK_DTRSM   SC_F77_FUNC(dtrsm,DTRSM)
 #define SC_LAPACK_DLAIC1  SC_F77_FUNC(dlaic1,DLAIC1)
 #define SC_LAPACK_ILAENV  SC_F77_FUNC(ilaenv,ILAENV)
@@ -134,84 +137,6 @@
 #define SC_LAPACK_ILAENV   (int)  sc_lapack_nonimplemented
 
 int                 sc_lapack_nonimplemented (SC_NOARGS);
-=======
-#define LAPACK_DGELS   SC_F77_FUNC(dgels,DGELS)
-#define LAPACK_DGETRF  SC_F77_FUNC(dgetrf,DGETRF)
-#define LAPACK_DGETRS  SC_F77_FUNC(dgetrs,DGETRS)
-#if defined(__bgq__) // && define(__HAVE_ESSL)
-# define LAPACK_DSTEV   SC_F77_FUNC_NOESSL(dstev,DSTEV)
-#else
-# define LAPACK_DSTEV   SC_F77_FUNC(dstev,DSTEV)
-#endif
-#define LAPACK_DTRSM   SC_F77_FUNC(dtrsm,DTRSM)
-#define LAPACK_DLAIC1  SC_F77_FUNC(dlaic1,DLAIC1)
-#define LAPACK_ILAENV  SC_F77_FUNC(ilaenv,ILAENV)
-
-void                LAPACK_DGELS (const char *trans,
-                                  const sc_bint_t * m, const sc_bint_t * n,
-                                  const sc_bint_t * nrhs, double *a,
-                                  const sc_bint_t * lda, double *b,
-                                  const sc_bint_t * ldb, double *work,
-                                  const sc_bint_t * lwork, sc_bint_t * info);
-void                LAPACK_DGETRF (const sc_bint_t * m, const sc_bint_t * n,
-                                   double *a, const sc_bint_t * lda,
-                                   sc_bint_t * ipiv, sc_bint_t * info);
-
-void                LAPACK_DGETRS (const char *trans, const sc_bint_t * n,
-                                   const sc_bint_t * nrhs, const double *a,
-                                   const sc_bint_t * lda,
-                                   const sc_bint_t * ipiv, double *b,
-                                   const sc_bint_t * ldx, sc_bint_t * info);
-
-void                LAPACK_DSTEV (const char *jobz,
-                                  const sc_bint_t * n,
-                                  double *d,
-                                  double *e,
-                                  double *z,
-                                  const sc_bint_t * ldz,
-                                  double *work, sc_bint_t * info);
-
-void                LAPACK_DTRSM (const char *side,
-                                  const char *uplo,
-                                  const char *transa,
-                                  const char *diag,
-                                  const sc_bint_t * m,
-                                  const sc_bint_t * n,
-                                  const double *alpha,
-                                  const double *a,
-                                  const sc_bint_t * lda,
-                                  const double *b, const sc_bint_t * ldb);
-
-void                LAPACK_DLAIC1 (const int *job,
-                                   const int *j,
-                                   const double *x,
-                                   const double *sest,
-                                   const double *w,
-                                   const double *gamma,
-                                   double *sestpr, double *s, double *c);
-
-int                 LAPACK_ILAENV (const sc_bint_t * ispec,
-                                   const char *name,
-                                   const char *opts,
-                                   const sc_bint_t * N1,
-                                   const sc_bint_t * N2,
-                                   const sc_bint_t * N3,
-                                   const sc_bint_t * N4,
-                                   sc_buint_t name_length,
-                                   sc_buint_t opts_length);
-
-#else /* !SC_LAPACK */
-
-#define LAPACK_DGELS    (void) sc_lapack_nonimplemented
-#define LAPACK_DGETRF   (void) sc_lapack_nonimplemented
-#define LAPACK_DGETRS   (void) sc_lapack_nonimplemented
-#define LAPACK_DSTEV    (void) sc_lapack_nonimplemented
-#define LAPACK_DTRSM    (void) sc_lapack_nonimplemented
-#define LAPACK_DLAIC1   (void) sc_lapack_nonimplemented
-#define LAPACK_ILAENV   (int)  sc_lapack_nonimplemented
-
-int                 sc_lapack_nonimplemented ();
->>>>>>> e186fa7b
 
 #endif
 
