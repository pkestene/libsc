--- conflicted
+++ resolved
@@ -331,20 +331,10 @@
 #define p4est_vtk_context_set_continuous p8est_vtk_context_set_continuous
 #define p4est_vtk_write_file            p8est_vtk_write_file
 #define p4est_vtk_write_header          p8est_vtk_write_header
-<<<<<<< HEAD
-#define p4est_vtk_write_cell_data       p8est_vtk_write_cell_data
-#define p4est_vtk_write_point_data      p8est_vtk_write_point_data
-#define p4est_vtk_write_point_datav     p8est_vtk_write_point_datav
-#define p4est_vtk_write_point_scalar    p8est_vtk_write_point_scalar
-#define p4est_vtk_write_point_vector    p8est_vtk_write_point_vector
-#define p4est_vtk_write_cell_scalar     p8est_vtk_write_cell_scalar
-#define p4est_vtk_write_cell_vector     p8est_vtk_write_cell_vector
-=======
 #define p4est_vtk_write_cell_dataf      p8est_vtk_write_cell_dataf
 #define p4est_vtk_write_cell_data       p8est_vtk_write_cell_data
 #define p4est_vtk_write_point_dataf     p8est_vtk_write_point_dataf
 #define p4est_vtk_write_point_data      p8est_vtk_write_point_data
->>>>>>> 46766323
 #define p4est_vtk_write_footer          p8est_vtk_write_footer
 
 /* functions in p4est_ghost */
