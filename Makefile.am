--- conflicted
+++ resolved
@@ -40,14 +40,9 @@
         config/sc_c_version.m4 config/sc_cuda.m4 config/sc_include.m4 \
         config/sc_lapack.m4 config/sc_lint.m4 config/sc_mpi.m4 \
         config/ax_prefix_config_h.m4 config/ax_split_version.m4 \
-<<<<<<< HEAD
         config/sc_package.m4 config/sc_trilinos.m4 config/sc_v4l2.m4 \
-        config/sc_pthread.m4 config/sc_openmp.m4 config/sc_memalign.m4
-=======
-        config/sc_package.m4 config/sc_trilinos.m4 \
         config/sc_pthread.m4 config/sc_openmp.m4 config/sc_memalign.m4 \
         config/sc_qsort.m4
->>>>>>> d8277165
 
 # install example .ini files in a dedicated directory
 scinidir = $(datadir)/ini
