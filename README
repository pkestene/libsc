--- conflicted
+++ resolved
@@ -11,14 +11,9 @@
 Licence version 2.1 (or, at your option, any later version).
 
 The official web page for source code and documentation is www.p4est.org.
-<<<<<<< HEAD
-Please send bug reports and ideas for contribution to info@p4est.org.
-We currently maintain the source code at github.com/cburstedde/libsc.git.
-=======
 Please send bug reports and ideas for contribution to p4est@ins.uni-bonn.de.
 You are also welcome to post issues on www.github.com/cburstedde/libsc.git.
 Please see the CONTRIBUTING and doc/coding_standards.txt files for details.
->>>>>>> b411ce06
 
 ## Building libsc
 
